--- conflicted
+++ resolved
@@ -543,14 +543,8 @@
 >>}{\milli\meter\per\second}$. This corresponds do an energy shift of \SI{<<
 isomeric_nev >>}{\nano\electronvolt}.
 
-%TODO Shift in energy
-
 \subsection{Landé factors}
 
-<<<<<<< HEAD
-%TODO What is going on here? Maybe refer to equation number?
-
-=======
 From the six lines that we have, we can also compute the Landé factor $g$ for
 the ground state ($j = 1/2^-$) and $g'$ for the excited state ($j = 3/2^-$).
 First we must determine which line belongs to which transition. The distance
@@ -589,22 +583,15 @@
 ground state energy splitting: $(v_2-v_1)$ and $(v_4-v_3)$. For the excited
 state, we take $(v_2-v_0)$, $(v_3-v_1)$, $(v_4-v_2)$ and $(v_5-v_3)$. From this
 we obtain the averaged velocities
->>>>>>> 624da030
 \[
     \Delta v = \SI{<< v_shift_g >>}{\milli\meter\per\second}
     \eqnsep
     \Delta v' = \SI{<< v_shift_e >>}{\milli\meter\per\second} \,.
 \]
-<<<<<<< HEAD
-
-%TODO And what happened here?
-
-Converting with the fixed factor, we obtain the Landé factors
-=======
+
 The negative sign in $\Delta v'$ comes from the negative sign in
 Equation~\eqref{eq:velocity}. Dividing by $c B \mu_\text N / \hbar\omega_0$, we
 obtain the Landé factors
->>>>>>> 624da030
 \[
     g = \num{<< lande_g >>}
     \eqnsep
