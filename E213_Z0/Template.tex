\documentclass[11pt, english, fleqn, DIV=15, headinclude, BCOR=2cm]{scrreprt}

\usepackage[
    color,
    bibatend,
]{../../header}

\graphicspath{{./}{../Figures/}}

\newcommand\MZ{M_{\mathrm Z^0}}
\newcommand\electron{\mathrm e^-}
\newcommand\positron{\mathrm e^+}

\usepackage{needspace}

\usepackage{mathtools}
\usepackage{listings}

\lstset{
    basicstyle=\small\ttfamily,
}

\hypersetup{
    pdftitle=
}

\usepackage{longtable}
\usepackage{subcaption}

\usepackage[all]{nowidow}

\subject{Lab report}
\title{Analysis of $Z_0$ decays}
\subtitle{Experiment E213 -- Universität Bonn}
\author{%
    Martin Ueding \\
    \small{\href{mailto:mu@martin-ueding.de}{mu@martin-ueding.de}}
    \and
    Lino Lemmer \\
    \small{\href{mailto:l2@uni-bonn.de}{l2@uni-bonn.de}}
}

\date{2016-03-02}

\publishers{Tutor: David Hohn}

\begin{document}

\maketitle

\begin{abstract}
    In this experiment we analyse data from electron positron collisions
    collected with the \textsc{opal} detector at the \textsc{lep} collider.
    Aim of the experiment is to have an insight in methods of data analysis in
    high energy physics.
    
    In the first part we learn to distinguish between the different decay
    channels of the $\mathrm{Z}^0$ boson by their signature in the detector
    with a small data sample.

    In the second part we want to find mass, decay width and partial cross
    section of the $\mathrm{Z}^0$ for different decay channels and the weak
    mixing angle angle from the forward backward asymmetry of the
    $\electron\positron \to \muup^-\muup^+$ reaction. We also want to verify
    the lepton universality and to identify the number of neutrino generations.
    For this part we use preselected data and Monte Carlo events as help.
\end{abstract}

\tableofcontents

\chapter*{Permission to upload}

I, Martin Ueding, would like to scan and upload this lab report with your
corrections to my website \href{http://martin-ueding.de}{martin-ueding.de}.
There, the original lab report as well as the reviewed one will be licensed
under the “\href{http://creativecommons.org/licenses/by-sa/4.0/}{Creative
Commons Attribution-ShareAlike 4.0 International License}”. Is that okay with
you?

Yes $\Box$ \hspace{2cm} No $\Box$

\chapter{Theory}

\section{The standard model of particle physics}

In the standard model there are generally two types of elementary particles,
fermions with spin $s = 1/2$ and bosons with spin $s = 1$. Within the fermions
there are particles which exist freely (leptons) and ones which only exist in
bound states with each other (quarks). The latter make up heavier particles
(hadrons) like the two quarks particles called mesons and baryons consisting
from three quarks. 

The leptons are three generations of particles. In every
generation one can find one charged particle with $q = -e$. These are the
electron $\mathrm e^-$, the muon $\muup^-$ and the tau $\tauup^-$. To each
one of them there belongs a very light uncharged neutrino
$\nuup_{\mathrm{e}/\muup/\tauup}$.

Within the quarks one also can find three generations. The first generation
containes the up quark u and the down quark d. In the second one there are
charm c and strange s and in the third one one can find the top and the bottom
quark. All quarks carry charge and mass.

All these particles interact through different interaction types, gravity,
electromagnetic interaction, weak interaction and strong interaction. The first
one plays no role in particle physics. The strong interaction acts only on the
quarks and is intermediated by gluons, the first type of bosons. The
electromagnetic interaction acts only on charged particles and the weak
interaction on all fermions. 

The electroweak interaction is a combination of the latter two interaction
types. Speaking of symmetries we combine the $\mathrm{SU}(2)$ symmetry of the
weak interaction with its three interaction particles $\mathrm W^0$, $\mathrm
W^1$ and $\mathrm W^2$ with the $\mathrm U(1)$ symmetry of the electromagnetic
interaction with its particle $\mathrm B^0$ to get two charged bosons $\mathrm
W^\pm$ and two uncharged ones, $\gammaup$ and $\mathrm Z^0$, which are
superpositions of $\mathrm W^0$ and $\mathrm B^0$. The angle between the
$\gammaup$ and the $\mathrm Z^0$ in the $\mathrm W^0$-$\mathrm B^0$ plane is
called weak mixing angle. Sometimes this is also called \enquote{Weinberg
angle}, but although Weinberg did many things, this angle was introduced by
somebody else.
%TODO behave our at different distances

Since \enquote{electromagnetic calorimeter} and \enquote{hadronic calorimeter}
is quite a mouthful, we will call them \ecal{} and \hcal{} from now on.

\section{Decay channels of the $\mathrm Z^0$ boson}

Since the $\mathrm Z^0$ doesn't carry any type of charge it only decays into
fermion-antifermion pairs. Behavior and properties of possible decay products
differ. The most obvious differences are between leptonic decay and hadronic
decay.

\subsection{Leptonic decay}

The leptonic decay products, $\mathrm e^+ + \mathrm e^-$, $\muup^+ + \muup^-$
and $\tauup^+ + \tauup^-$ behave similar in the beginning. They fly apart
colinear in opposite directions. Because of their high mass the taus decay
very quickly through different decay channels listed in
Tabular~\ref{tab:tauon_decay}.  Because of the great number of neutrinos for
this decay the missing total energy is characteristic. Also up to 6 charged
tracks can be observed.

\begin{table}[htbp]
<<<<<<< HEAD
        \centering
        \begin{tabular}{c|c|c}
                decay channel & probability & charged tracks \\
                \hline
                $\piup^-\piup^0\nuup_\tauup$ & \SI{24.0 +- 0.6}{\percent} & 1
                \\
                $\mathrm e^- \bar\nuup_\mathrm{e}\nuup_\tauup$ & \SI{17.9 +-
        0.3} \percent & 1 \\
                $\muup^- \bar\nuup_\muup\nuup_\tauup$ & \SI{17.6 +- 0.3}
                \percent & 1 \\
                $\piup^-\nuup_\tauup$ & \SI{11.6 +- 0.4}{\percent} & 1 \\
                $\piup^-\piup^-\piup^+\nuup_\tauup$ & \SI{5.6 +- 0.7}
                {\percent} & 3 \\
                $\piup^-\piup^-\piup^+\piup^0\nuup_\tauup$ & \SI{4.4 +- 1.6} &
                3 \\
                $\piup^-\piup^0\piup^0\piup^0\nuup_\tauup$ & \SI{3.0 +- 2.7} &
                1
        \end{tabular}
        \caption{%
                Most likely decay channels of a $\tauup^-$ according to the
                manual. 
        }
        \label{tab:tau_decay}
=======
    \centering
    \begin{tabular}{lSc}
        \toprule
        Decay channel & {Probability/\si\percent} & \ncharged\ \\
        \midrule
        $\piup^-\piup^0\nuup_\tauup$ & 24.0 +- 0.6 & 1 \\
        $\mathrm e^- \bar\nuup_\mathrm{e}\nuup_\tauup$ & 17.9 +- 0.3 & 1 \\
        $\muup^- \bar\nuup_\muup\nuup_\tauup$ & 17.6 +- 0.3 & 1 \\
        $\piup^-\nuup_\tauup$ & 11.6 +- 0.4 & 1 \\
        $\piup^-\piup^-\piup^+\nuup_\tauup$ & 5.6 +- 0.7 & 3 \\
        $\piup^-\piup^-\piup^+\piup^0\nuup_\tauup$ & 4.4 +- 1.6 & 3 \\
        $\piup^-\piup^0\piup^0\piup^0\nuup_\tauup$ & 3.0 +- 2.7 & 1 \\
        \bottomrule
    \end{tabular}
    \caption{%
        Most likely decay channels of a $\tauup^-$. %TODO cite
    }
    \label{tab:tauon_decay}
>>>>>>> 7c809d3b
\end{table}

The muons are lighter than the taus, so they won't decay fast. Hence there
will be only two charged tracks. Since they are still heavier than electrons
they interact only very little with matter so they only lose a small amount of
energy in the detector. 

Electrons are the lightest charged leptons. They lose a lot of energy in
matter due to bremsstrahlung. As this bremsstrahlung can produce another
electron positron pair the number of charged tracks doesn't have to be exactly
two.

The pair production (s-channel) isn't the only way to get an electron positron
pair. Elastic $\mathrm e^+ + \mathrm e^-$ scattering, so called Bhabha
scattering or t-channel scattering, is for small scattering angles the
dominant process and has to be calculated out to get only decay products of
$\mathrm Z^0$.

The last leptonic decay is the neutrino pair production. Since they only
interact weak with matter they most likely will not be detected.

\subsection{Hadronic decay}

The most obvious difference of hadronic decay compared to leptonic decay is
the fact, that quarks also interact through the strong interaction.

After the quark antiquark pair is produced, the particles fly as the leptons
in opposite directions. Since the strong potential grows with distance at one
point it is energetic favourable to produce another quark antiquark pair. This
happens more than once so that it will produce a whole bunch of quarks and
antiquarks which result mostly in mesons. So there will be a lot of charged
tracks in the detector.

\section{The OPAL detector}

The \textsc{opal} detector is one of four detectors of the “Large Electron
Positron storage ring” \textsc{lep} at the \textsc{cern} in switzerland.

\textsc{Opal} consists of an central detector with a vertex chamber, jet- and
Z-chambers. These are build differently but have all the same function:
tracking charged particles. From the signal in the vertex chamber one can
extrapolate the point of collision and with this find out if detected
particles are produces in the detector or coming from cosmic rays. While the
jet chamber has a good radial resolution, the Z-chamber resolves the $z$
position accurately. Both provide information about the total momenta of
charged particles by the curvature of the particle's tracks in an external
magnetic field.

The central detector is surrounded by two calorimeters. The electromagnetic
calorimeter consists of lead glass blocks with attached detecting plates. Here
electrons and positrons lose energy due to bremsstrahlung. Emerging
photons produce additional electron-positron pairs, which again lose their
energy. Through this particle shower all the energy is deposited in the
calorimeter. Hadrons lose only a part of their energy in the electromagnetic
calorimeter. The rest is released through another particle shower in the
hadronic calorimeter, which consists of alternating layers of iron and
detector chambers. Since myons only lose a small part of their energy in the
calorimeters the whole setup is surrounded by another drift chamber. Here
again charged particles, usually myons, are tracked. Therefor it is called myon
chamber. However also cosmic particles can be detected here.

Another calorimeter the so called forward calorimeter is used to measure the
luminosity. These are attached close to the beam pipes at both ends of the
detector and consist of a few lead glass and wire chamber layers.

\section{Analysis methods}

\subsection{GROPE}

\subsection{Slice optimizing with Monte Carlo simulation}

\chapter{Exercises}

There are a couple of exercises that are supposed to be done before the
experiment.

\section{Decay width}

We are to compute the decay width~$\Gamma$ of a $\mathrm Z^0$ particle into a
pair of various fermions. The top-quark is heavier than the gauge boson,
therefore it cannot decay into a pair of top-quarks. The Feynman diagram
corresponding to the decay is shown in Figure~\ref{fig:z0-decay}.

\begin{figure}
    \centering
    \includegraphics{z0-decay}
    \caption{%
        Decay of a $\mathrm Z^0$ gauge boson into a pair of fermions. Time is
        to the right.
    }
    \label{fig:z0-decay}
\end{figure}

First we compute the invariant matrix element~$\mathcal M$. Reading off the
Feynman diagram, we have
\begin{align*}
    \iup \mathcal M
    &= \epsilon^\mu \bar u^s(\four p) \frac{\iup g}{\cos(\theta_\text w)}
    \mat\gamma_\mu \del{g_\text v^f - g_\text a^f \mat\gamma_5} v^{s'}(\four k)
    \,,
    \intertext{%
        where we have used the rules given by \textcite[(D.56)]{romao/aqt}. We
        chose the center of mass system, as we always can for a single massive
        particle, and have $\four q = (\sqrt s, \vec 0)$. As the gauge boson
        does not have any three momentum direction, we can choose the
        polarization vector $\four \epsilon$ like we want. We chose it in the
        positive $x^3$-direction and have $\four \epsilon = (0, 0, 0, 1)$. With
        that we can simplify the Lorentz structure a little bit and obtain
    }
    &= \bar u^s(\four p) \frac{\iup g}{\cos(\theta_\text w)}
    \mat\gamma_3 \del{g_\text v^f - g_\text a^f \mat\gamma_5} v^{s'}(\four k)
    \,.
\end{align*}

For the decay width, which we are interested in, we need the modulus squared of
the matrix element. For that we need the following:
\begin{multline*}
    \sbr{\bar u^s(\four p) \mat\gamma_3 \del{g_\text v^f - g_\text a^f \mat\gamma_5}
    v^{s'}(\four k)}^\dagger \\
    =
    v^{s'}(\four k)^\dagger
    \del{g_\text v^f - g_\text a^f \mat\gamma_5^\dagger}
    \mat\gamma_3^\dagger
    \mat\gamma_0
    u^s(\four p) \\
    =
    \underbracket{v^{s'}(\four k)^\dagger
    \mat\gamma_0}
    \underbracket{\mat\gamma_0
        \del{g_\text v^f - g_\text a^f \mat\gamma_5^\dagger}
    \mat\gamma_0}
    \underbracket{\mat\gamma_0
        \mat\gamma_3^\dagger
    \mat\gamma_0}
    u^s(\four p) \\
    = \bar v^{s'}(\four k)
    \del{g_\text v^f + g_\text a^f \mat\gamma_5}
    \mat\gamma_3
    u^s(\four p) \\
    = \bar v^{s'}(\four k)
    \mat\gamma_3
    \del{g_\text v^f - g_\text a^f \mat\gamma_5}
    u^s(\four p) \,. \\
\end{multline*}

Now we can write the modulus squared of the matrix element
\begin{align*}
    |\mathcal M|^2
    &= \frac{g^2}{\cos(\theta_\text w)^2}
    \bar v^{s'}(\four k)
    \mat\gamma_3
    \del{g_\text v^f - g_\text a^f \mat\gamma_5}
    u^s(\four p)
    \bar u^s(\four p)
    \mat\gamma_3
    \del{g_\text v^f - g_\text a^f \mat\gamma_5}
    v^{s'}(\four k)
    \,. \\
    \intertext{%
        As the detector is not sensitive to the spin of the resulting fermions,
        we need to sum over all the final state spin configurations $s$ and
        $s'$. This will give us a fermion trace,
    }
    \sum_\text{spins} |\mathcal M|^2
    &=
    \frac{g^2}{\cos(\theta_\text w)^2}
    \tr\del{
        \four k
        \mat\gamma_3
        \del{g_\text v^f - g_\text a^f \mat\gamma_5}
        \four p
        \mat\gamma_3
        \del{g_\text v^f - g_\text a^f \mat\gamma_5}
    }
    \,, \\
    \intertext{%
        where we have neglected the masses of the fermions. The second
        parentheses with $\mat\gamma_5$ can be anticommuted twice and be
        collapsed with the first one. We have
    }
    &=
    \frac{g^2}{\cos(\theta_\text w)^2}
    \tr\del{
        \four k
        \mat\gamma_3
        \del{g_\text v^f - g_\text a^f \mat\gamma_5}^2
        \four p
        \mat\gamma_3
    }
    \,, \\
    \intertext{%
        where we can now simplify this. As an aside, we have
        \[
            \del{g_\text v^f - g_\text a^f \mat\gamma_5}^2
            = (g_\text v^f)^2 - (g_\text a^f)^2 - 2 g_\text v^f g_\text a^f
            \mat\gamma_5 \,.
        \]
        The square of $\mat\gamma_5$ is just the unit matrix in Dirac space.
        The term with $\mat\gamma_5$ will drop out as the trace identity
        contains the Levi-Civita symbol~$\epsilon_{\mu\nu\rho\gamma}$ which
        will be zero if two of the indices are 3, as we have in our case.
        Therefore we can directly drop that term. As it does not contain any
        further Dirac structure, we can pull it out front and obtain
    }
    &=
    \frac{g^2}{\cos(\theta_\text w)^2}
    \del{(g_\text v^f)^2 - (g_\text a^f)^2}
    \tr\del{
        \four k
        \mat\gamma_3
        \four p
        \mat\gamma_3
    }
    \,.
    \intertext{%
        Using a trace identity like given by \textcite[(A.27)]{Peskin/QFT/1995}
        we obtain
    }
    &= \frac{4 g^2}{\cos(\theta_\text w)^2} \del{(g_\text v^f)^2 - (g_\text a^f)^2}
    (2 k_3 p_3 + \four k \cdot \four p) \,.
\end{align*}
This is our final form of the matrix element.

The decay width is given by additional factors and a integration over phase
space. We have
\begin{align*}
    \Gamma_f
    &= \frac{1}{2 M_{\mathrm Z^0}} (2 \piup)^4 \int
    \frac{\dif^3 p}{(2\piup)^3 2 E_{\vec p}}
    \frac{\dif^3 k}{(2\piup)^3 2 E_{\vec k}}
    \delta^4(\four q - \four k - \four p)
    |\mathcal M|^2 \,.
    \intertext{%
        We simplify the factors and insert the matrix element and get
    }
    &= \frac{1}{32 \piup^2 M_{\mathrm Z^0}} \int
    \frac{\dif^3 p}{E_{\vec p}}
    \frac{\dif^3 k}{E_{\vec k}}
    \delta^4(\four q - \four k - \four p)
    \frac{4 g^2}{\cos(\theta_\text w)^2}
    \del{(g_\text v^f)^2 - (g_\text a^f)^2}
    (2 k_3 p_3 + \four k \cdot \four p) \,.
    \intertext{%
        Then we simplify even more and obtain
    }
    &= \frac{1}{8 \piup^2 M_{\mathrm Z^0}}
    \frac{g^2}{\cos(\theta_\text w)^2}
    \del{(g_\text v^f)^2 - (g_\text a^f)^2}
    \int
    \frac{\dif^3 p}{E_{\vec p}}
    \frac{\dif^3 k}{E_{\vec k}}
    \delta^4(\four q - \four k - \four p)
    (2 k_3 p_3 + \four k \cdot \four p) \,.
    \intertext{%
        The total energy-momentum conserving Dirac-distribution can be split
        into time-like and space-like part. In the center-of-mass frame, this
        gives us
    }
    &= \frac{1}{8 \piup^2 M_{\mathrm Z^0}}
    \frac{g^2}{\cos(\theta_\text w)^2}
    \del{(g_\text v^f)^2 - (g_\text a^f)^2}
    \\&\qquad\times
    \int
    \frac{\dif^3 p}{E_{\vec p}}
    \frac{\dif^3 k}{E_{\vec k}}
    \delta(\sqrt s - E_{\four k} - E_{\four p})
    \delta^3(\vec k + \vec p)
    (2 k_3 p_3 + \four k \cdot \four p) \,,
    \intertext{%
        which suggests the following change in variables:
        \[
            \vec a := \vec p + \vec k
            \eqnsep
            \vec b := \frac{\vec p - \vec k}{2} \,.
        \]
        The Jacobian of this transformation is unity. The $\delta^3(\vec k +
        \vec p)$ will become $\delta^3(\vec a)$, in the $\int \dif^3 a$
        integral, this will set $\vec a$ to $\vec 0$. So far we have
    }
    &= \frac{1}{8 \piup^2 M_{\mathrm Z^0}}
    \frac{g^2}{\cos(\theta_\text w)^2}
    \del{(g_\text v^f)^2 - (g_\text a^f)^2}
    \int
    \frac{\dif^3 b}{E_{\vec p} E_{\vec k}}
    \delta(\sqrt s - E_{\vec k} - E_{\vec p})
    (2 k_3 p_3 + \four k \cdot \four p) \,.
    \intertext{%
        Now we have to replace $k$ and $p$ with $b$. We have $\vec p = \vec b$
        and $\vec k = - \vec b$. Their magnitude is the same, which is expected
        in the center-of-mass frame in a two body decay. This simplifies the
        relations to
    }
    &= \frac{1}{8 \piup^2 M_{\mathrm Z^0}}
    \frac{g^2}{\cos(\theta_\text w)^2}
    \del{(g_\text v^f)^2 - (g_\text a^f)^2}
    \int
    \frac{\dif^3 b}{E_{\vec b}^2}
    \delta(\sqrt s - 2 E_{\vec b})
    (- 2 b_3 b_3 + E_{\vec b}^2 + \vec b \cdot \vec b) \,.
    \intertext{%
        As we have massless particles, we have $E_{\vec b} = |\vec b|$. We
        change into spherical coordinates in $\vec b$ and obtain
    }
    &= \frac{1}{4 \piup M_{\mathrm Z^0}}
    \frac{g^2}{\cos(\theta_\text w)^2}
    \del{(g_\text v^f)^2 - (g_\text a^f)^2}
    \\&\qquad\times
    \int \dif b \, b^2 \int \dif \cos(\theta) \,
    \frac{1}{b^2}
    \delta(\sqrt s - 2 b)
    (- 2 b^2 \cos(\theta)^2 + b^2 + b^2) \,,
    \intertext{%
        where we have performed $\int \dif \phi = 2 \piup$ already as we do not
        have any explicit $\phi$-dependence. The radial integration will set $b
        = \sqrt s / 2$. In our case $s = M_{\mathrm Z^0}^2$ and we have
    }
    &= \frac{M_{\mathrm Z^0}}{16 \piup}
    \frac{g^2}{\cos(\theta_\text w)^2}
    \del{(g_\text v^f)^2 - (g_\text a^f)^2}
    \int \dif \cos(\theta) \,
    (- 2 \cos(\theta)^2 + 2) \,.
    \intertext{%
        The angular integration gives $(-4/3 + 4) = 8/3$, so we get
    }
    &= \frac{M_{\mathrm Z^0}}{6 \piup}
    \frac{g^2}{\cos(\theta_\text w)^2}
    \del{(g_\text v^f)^2 - (g_\text a^f)^2} \,.
    \intertext{%
        Replacing $g^2$ with $8 M_{\mathrm W}^2 G_\text F / \sqrt 2$ (see
        Equation~(2.1) from the manual) and using $M_\mathrm W = \MZ
        \cos(\theta_\mathrm w)$ (see (2.3)), we will obtain
    }
    &= \frac{2 \sqrt 2}{3 \piup}
    G_\text F M_{\mathrm Z^0}^3
    \del{(g_\text v^f)^2 - (g_\text a^f)^2} \,.
    \intertext{%
        For quarks, we also need to sum over all the colors, which just gives
        the factor $N_\mathrm c^f$ for the given flavor $f$.
    }
    &= \frac{N_\mathrm c^f 2 \sqrt 2}{3 \piup}
    G_\text F M_{\mathrm Z^0}^3
    \del{(g_\text v^f)^2 - (g_\text a^f)^2} \,.
\end{align*}

Except for a missing factor $1/8$ up front, this is the same as
Equation~(2.12) given in the manual.

% FIXME Find the missing factors.

We can now insert the various quantum numbers of particles, insert the numbers
and obtain the decay widths. Our results are listed in
Table~\ref{tab:decay_widths}.

The Fermi coupling constant has the value \SI{<< fermi_coupling
>>}{\per\giga\electronvolt\squared}, see Equation~(2.1) in the manual.

\begin{table}
    \centering
    \begin{tabular}{lcccS}
        \toprule
        Flavor & $I_3$ & $Q$ & $N_\text c$ & $\Gamma / \si{\mega\electronvolt}$ \\
        \midrule
        Electron & $-1/2$ & $-1$ & 1 & << gamma_electron >> \\
        Neutrino & $1/2$ & $0$ & 1 & << gamma_neutrino >> \\
        Up-Quark & $1/2$ & $2/3$ & 3 & << gamma_up_type >> \\
        Down-Quark & $-1/2$ & $-1/3$ & 3 & << gamma_down_type >> \\
        \bottomrule
    \end{tabular}
    \caption{%
        Decay widths for the various families of fermions. As the fermions are
        taken to be massless, only one representative of the family is
        mentioned in the column \enquote{Flavor}.
    }
    \label{tab:decay_widths}
\end{table}

\section{Partial widths}

In the previous section, we have computed the decay widths for each kind of
particle. Now we have to group the various particles into families and add
their partial widths.

\begin{description}
    \item[Hadronic width]
        The hadrons in the final state are the up, down, strange, charm and
        bottom quarks. Therefore we have two up-type and three down-type quarks
        which results in a width of
        $\Gamma_\text{had.} = \SI{<< hadronic_width >>}{\mega\electronvolt}$.
        The branching ratio here is \num{<< hadronic_ratio >>}.

    \item[Charged leptonic width]
        The charged leptons are the electron, the muon and the tauon. The charged
        leptonic width therefore is
        $\Gamma_\text{ch.lep.} = \SI{<< charged_leptonic_width >>}{\mega\electronvolt}$.
        The branching ratio here is \num{<< charged_leptonic_ratio >>}.

    \item[Neutral leptonic width]
        The neutral leptons are the electron-neutrino, the muon-neutrino and
        the tauon-neutrino. The neutral
        leptonic width therefore is
        $\Gamma_\text{n.lep.} = \SI{<< neutral_leptonic_width >>}{\mega\electronvolt}$.
        The branching ratio here is \num{<< neutral_leptonic_ratio >>}.

    \item[Total width]
        Summing all those widths up, we obtain
        $\Gamma_\text{tot.} = \SI{<< total_width >>}{\mega\electronvolt}$.
\end{description}

All numerical values as well as the partial cross sections are in
Table~\ref{tab:partial_stuff}. The total cross section is
\[
    \sigma_\text{total}^\text{peak} = \frac{12 \piup}{\MZ^2} \frac{\Gamma_\text
    e}{\Gamma_{\mathrm Z^0}} \,.
\]

\begin{table}
    \centering
    \begin{tabular}{lSSS}
        \toprule
        Type & {Width / \si{\mega\electronvolt}} & {Branching ratio} & {Partial
    cross section / \SI{e-11}{\per\mega\electronvolt\squared}} \\
        \midrule
        Hadronic
        & << hadronic_width >> & << hadronic_ratio >> & <<
        hadronic_partial_cross_section >> \\
        Charged leptonic
        & << charged_leptonic_width >> & << charged_leptonic_ratio >> & <<
        charged_leptonic_partial_cross_section >> \\
        Neutral leptonic
        & << neutral_leptonic_width >> & << neutral_leptonic_ratio >> & <<
        neutral_leptonic_partial_cross_section >> \\
        Total
        & << total_width >> & 1 & <<
        total_cross_section >> \\
        \bottomrule
    \end{tabular}
    \caption{%
        Partial decay widths, branching ratios and cross sections.
    }
    \label{tab:partial_stuff}
\end{table}

\section{Additional generation}

If we have an additional generation, we have one more up-type and down-type
quark. Also one more lepton-type and another neutrino-type. Therefore we need
to add to the total width. The ratio is
\[
    \frac{\Gamma_\text{total} + \Gamma_\mathrm e + \Gamma_\nuup +
    \Gamma_\mathrm u + \Gamma_\mathrm d}{\Gamma_\text{total}}
    = 1 + \frac{\Gamma_\mathrm e + \Gamma_\nuup + \Gamma_\mathrm u +
    \Gamma_\mathrm d}{\Gamma_\text{total}}
    = \num{<< extra_width >>} \,.
\]
We see that another generation of quarks and leptons significantly changes the
total width and therefore also the total cross section.

\section{Angular dependence}

As we can see from the tree-level \textsc{qft} calculation for the $\mathrm
Z^0$ decay in the first problem, the angular dependence is indeed $(1 +
\cos(\theta)^2)$ as stated in the last paragraph on page~27 in the manual.
This is the $s$-channel. For the $t$-channel the angular dependence is $(1 -
\cos(\theta))\inv$.

The reaction $\mathrm{e^+ e^- \to \muup^+ \muup^-}$ only works in the
$s$-channel. The reaction $\mathrm{e^+ e^- \to e^+ e^-}$ works in both $s$- and
$t$-channel.

All we have to do is to plot those two simple functions. The plots are shown in
Figure~\ref{fig:channels}. As written in the manual, the $t$-channel becomes
dominant for very small angles, i.e.\ large $\cos(\theta)$.

\begin{figure}
    \centering
    \includegraphics{s-channel}
    \caption{%
        Angular dependence of differential cross section in the $s$- and
        $t$-channel.
    }
    \label{fig:channels}
\end{figure}

\section{Asymmetry}
\label{sec:exercises-asymmetry}

We are to compute the forward--backward asymmetry of the reaction $\mathrm e^+
\mathrm e^- \to \muup^+ \muup^-$. The given values for Mandelstam-$s$ are
\SIlist{<< ';'.join(s_array) >>}{\giga\electronvolt}. The values for the weak
mixing angle in terms of $\sin(\theta_\text w)^2$ given are \numlist{<<
';'.join(sin_sq_array) >>}. In total there are nine combinations, all are shown
in Table~\ref{tab:asymmetry}.

\begin{table}
    \centering
    \begin{tabular}{S*3S}
        \toprule
        & \multicolumn{3}{c}{$A_\text{FB}^\muup$} \\
        \cmidrule(l){2-4}
        {$s$}
        %< for x in sin_sq_array >%
        & {$\sin(\theta_\text w)^2 = \num{<< x >>}$}
        %< endfor >%
        \\
        \midrule
        %< for row in asymmetry_table >%
        << ' & '.join(row) >> \\
        %< endfor >%
        \bottomrule
    \end{tabular}
    \caption{%
        Forward--backward asymmetry $A_\text{FB}^\muup$ for different
        values of Mandelstam-$s$ (rows) and different values of $\theta_\text
        w$ (columns).
    }
    \label{tab:asymmetry}
\end{table}

The equation that we use is (2.19) from the manual:
\[
    A_\text{FB}^f(s) \simeq - \frac 32 \frac{a_\mathrm e a_f Q_f \Re(\chi(s))}{(v_\mathrm e^2
    + a_\mathrm e^2)(v_f^2 + a_f^2)} \,,
\]
where $\chi(s)$ is the propagator of the $\mathrm Z^0$ boson as given in
(2.11). It differs from the usual propagator of a vector particle and does not
have any Lorentz structure. This is odd, we will just use the given propagator.
The real part of that propagator has to be found by making the denominator
real:
\[
    \chi(s)
    = \frac{s}{s - \MZ^2 + \frac{\iup s \Gamma_{\mathrm Z^0}}\MZ}
    = s \frac{s - \MZ^2 - \frac{\iup s \Gamma_{\mathrm Z^0}}\MZ}
    {\del{s - \MZ^2}^2 + \del{\frac{s \Gamma_{\mathrm Z^0}}\MZ}^2} \,.
\]
The real part then is
\[
    \Re(\chi(s))
    = \frac{s(s - \MZ^2)}
    {\del{s - \MZ^2}^2 + \del{\frac{s \Gamma_{\mathrm Z^0}}\MZ}^2} \,.
\]

Now we just need to insert all the numbers with $I_3 = -1/2$ and $Q = -1$ in
both $f = \mathrm e$ and $f = \muup$.

%%%%%%%%%%%%%%%%%%%%%%%%%%%%%%%%%%%%%%%%%%%%%%%%%%%%%%%%%%%%%%%%%%%%%%%%%%%%%%%

\chapter{Analysis}

The data used in this lab experiment was gathered in the year 1992 and before.
Therefore we only do analysis of the data. Part of the analysis is done at the
university, the remainder is done at home. We will group our work by topic and
not split by university and home.

\section{Screening some decays}

At first we looked at some decays in the event display software
\textsc{grope}. In order to learn the signatures of the various decays, we
start with Monte Carlo datasets which only contain decays into a given channel.

The characteristics have different names within \textsc{grope} and
\textsc{paw}. Both are programming language identifiers and hard to
read. Since we do not want to clutter our report with those identifiers, we use
ones close to \textsc{paw} but formatted nicer. See
Table~\ref{tab:nomenclature} for an overview.

\begin{table}
    \centering
    \begin{tabular}{lll}
        \toprule
        \textsc{grope}
        & \textsc{paw}
        & Our name \\
        \midrule
        \texttt{Ctrk(N)} & \texttt{ncharged} & \ncharged\ \\
        \texttt{Ctrk(Sump)} & \texttt{pcharged} & \pcharged\ \\
        \texttt{Ecal(SumE)} & \texttt{e\_ecal} & \eecal\ \\
        \texttt{Hcal(SumE)} & \texttt{e\_hcal} & \ehcal\ \\
        \bottomrule
    \end{tabular}
    \caption{%
        Nomenclature used by \textsc{grope}, \textsc{paw} and within this lab
        report.
    }
    \label{tab:nomenclature}
\end{table}

Figure~\ref{fig:grope} shows the events as displayed by \textsc{grope}. We have
picked a representative event for each category of decay (electrons, muons,
tauons, hadrons).

\input{../Snippets/grope.tex}

The electron decay in Figure~\ref{fig:grope/electrons} shows the typical
back-to-back signature of two very fast (no curvature in the vertex chamber)
charged particles. All the energy is deposited in the \ecal{}. In the dark blue
header one can see that the missing energy is very small. The \eecal{} is
pretty much identical with \sump{}. Both energies are almost the beam energy.

Decays into muons have a different signature. The most prominent feature are
the hits in the muon chambers, as one can see in Figure~\ref{fig:grope/muons}.
The \sump{} is the beam energy, little energy is unaccounted for. This means
that there are no neutrinos created in that decay. \eecal{} and \ehcal{} is
small, this is due to the big mass of the muon (compared to electrons).

Figure~\ref{fig:grope/tauons} shows a decay into tauons. This decay is not as
simple as the previous ones. We have some missing energy (around a third), more
than one charged track and also energy deposited into the various calorimeters.
The missing energy comes from the neutrinos in the weak decay of the tauon. The
number of charged tracks is still small (just five), therefore we can
differentiate from the hadronic decays.

Lastly, a decay into hadrons is shown in Figure~\ref{fig:grope/hadrons}. One
directly sees the large number of tracks, here 26, which exhibit a larger
curvature. Also we have nonzero \ehcal{}. Hadronic decays are easy to classify
as their number of charged tracks is always rather large.

\section{Defining the cuts}

While reviewing the Monte Carlo events in \textsc{grope}, we generate
histograms with the various characteristics. We choose to write down
\ncharged{}, \sump{}, \eecal{} and \ehcal{}. Those characteristics are also
available in the later analysis of larger datasets using \textsc{paw}.

\subsection{Preliminary analysis}

Using some twenty points per event class, we obtain the histograms shown in
Figure~\ref{fig:hist}. There one can see that some characteristics are well
suited to cut the data. For instance in \ncharged, we see that hadronic decays
have more than seven tracks, whereas the leptonic decays have less. In the
histogram for \sump, we see that a cut at around \SI{80}{\giga\electronvolt}
can separate tauons and muons. Another cut in the \ecal-energy at around
\SI{75}{\giga\electronvolt} allows us to separate tauons and electrons. The
energy deposited into the \hcal\ is not very helpful for cutting.

\input{../Snippets/monte-carlo-histograms}

Having those cuts in place, we take a look at the \texttt{test} datasets which
are not sorted by event type. There we try to use our fresh intuition about the
decay channels to identify the type of decay. Then we take a look at the
characteristics and see whether our cuts would come to the same conclusion. For
most decays, this worked out well. Some were not classified correctly; this is
somewhat expected as we will never be able to avoid false-positives and
false-negatives.

While we were trying to find suitable cuts, a 3D visualization like shown in
Figure~\ref{fig:mpl-scatter} was really helpful. There we could turn the cloud
of events in the parameter space and see different clusters. Such a
3D-representation can hardly be printed and must be viewed interactively,
though.

\begin{figure}
    \centering
    \includegraphics[width=.6\linewidth]{mpl-scatter}
    \caption{%
        3D visualization of the three most expressive characteristics.
    }
    \label{fig:mpl-scatter}
\end{figure}

We would really have liked to perform this visualization with more data. Then
one could even do a 3D-histogram and find cut surfaces which separate the data
most cleanly. In \textsc{paw} we were limited to hyperplanes anyway, so we just
chose a few axis-parallel planes as they did the job sufficiently well.

After the refining, we have the cuts listed in Table~\ref{tab:cuts}.

\begin{table}
    \centering
    \begin{tabular}{lcccc}
        \toprule
        & \multicolumn{4}{c}{Cut criterion} \\
        \cmidrule(l){2-5}
        Particle
        & \ncharged
        & \sump/\si{\giga\electronvolt}
        & \eecal/\si{\giga\electronvolt}
        & \ehcal/\si{\giga\electronvolt} \\
        \midrule
        Electrons & $< 4$ &  & $> 60$ &  \\
        Muons & $< 4$ & $> 75$ & $< 20$ &  \\
        Taus & $< 7$ & $< 75$ & $\leq 75$ &  \\
        Hadrons & $> 7$ &  &  &  \\
        \bottomrule
    \end{tabular}
    \caption{%
        Cuts derived from the few data points manually extracted from the Monte
        Carlo events.
    }
    \label{tab:cuts}
\end{table}

\subsection{More data points}

Our histograms are only filled with a limited amount of data. It would be wise
to use more data to refine the cuts further. To that end, we change from
the single event viewer \textsc{grope} to the analysis tool \textsc{paw} which
is a predecessor to \textsc{root}.

We load the big Monte Carlo datasets into \textsc{paw} and let it generate
histograms with the characteristics. Sadly we only have the exported postscript
documents and not the raw data. Therefore we can only present ill-looking plots
in Figure~\ref{fig:paw-ncharged}. Although the labels are ridiculously small,
we have crammed four plots as we would have needed four pages otherwise. If we
had the raw data, we would have combined the four decay modes into a single
histogram like we have done in Figure~\ref{fig:mpl-hist} with the data we
collected manually.

\input{../Snippets/paw-ncharged}

With a magnifying glass we can see that there are mostly two charged tracks for
electron and muon decays. Interestingly, there are occasionally three to four
tracks for the electron.

As expected from decay modes with hadrons, we see that tauons can have six
charged tracks. Hadrons can also decay with six or less charged tracks, but the
most part decays with more than then tracks.

The other characteristics, were also plotted using \textsc{paw}. \pcharged\ is
shown in Figure~\ref{fig:paw-pcharged}, \eecal\ in Figure~\ref{fig:paw-e_ecal}
and \ehcal\ in Figure~\ref{fig:paw-e_hcal}.

\subsection{Angular distribution}

As one can see in Figure~\ref{fig:paw-angle}, the angular distribution of the
four decay modes is not the shifted parabola as expected from the $s$-channel
theory. For the electrons, this arises from the mixing with the $t$-channel. We
do not want to include the $t$-channel reactions as this would make a
comparison to the other leptonic channels (only $s$-channel) impossible.

We have shown in Figure~\ref{fig:channels} how the $s$- and $t$-channel scale
with the angle. At small angle, the unwanted $t$-channel dominates. Therefore
we need to cut large $\cos(\theta)$ out of our analysis. The efficiency will do
down, but the quality of the remaining data will be better. We also cut the
peak at $\cos(\theta) < -0.9$ as we do not know its origin but know that it
cannot come from a simple $s$-channel process.

\input{../Snippets/paw-angle}

The muons (see Figure~\ref{fig:paw-angle/muons}) look pretty good. At
$|\cos(\theta)| > 0.9$ we have a sharp drop which we blame on the detector not
covering the whole solid angle. Since the beam pipe needs to go through the
detector, one cannot detect collinear events. We therefore cut those events
away.

The shape of the tauons (see Figure~\ref{fig:paw-angle/tauons}) seems to be a
parabola in the middle but flatten off to the sides. Events with only one
charged positive track have to be a decay into an positron or an anti-muon. A
neutrino is created in those processes, skewing the angular distribution.
Therefore this flattening does not need to be cut out.

For the hadrons (see Figure~\ref{fig:paw-angle/hadrons}), an angular
distribution is rarely defined, there is only one event that even has a
well-defined $\theta$-angle. Therefore we do not perform any cutting in the
hadronic sector.

Our refined and final cuts including the angle are listed in
Table~\ref{tab:cuts2}.

\begin{table}
    \centering
    \begin{tabular}{lccccc}
        \toprule
        & \multicolumn{5}{c}{Cut criterion} \\
        \cmidrule(l){2-6}
        Particle
        & \ncharged
        & \sump/\si{\giga\electronvolt}
        & \eecal/\si{\giga\electronvolt}
        & \ehcal/\si{\giga\electronvolt}
        & $\cos(\theta)$
        \\
        \midrule
        Electrons & $< 4$ &  & $> 60$ &  & $\num{-.9}\leq\dots\leq\num{.5}$ \\
        Muons & $< 4$ & $> 75$ & $< 20$ &  & $\num{-.9}\leq\dots\leq\num{.9}$ \\
        Taus & $< 7$ & $< 75$ & $\leq 75$ &  &\\
        Hadrons & $> 7$ &  &  &  & \\
        \bottomrule
    \end{tabular}
    \caption{%
        Cuts derived from the full Monte Carlo datasets.
    }
    \label{tab:cuts2}
\end{table}

\section{Muon forward--backward asymmetry}

The muon forward--backward asymmetry is a quantity that we want to extract from
the data. For this we need to filter the actual dataset (in our case number 1)
for muons. Then we also need to filter by beam energy. The dataset contains
seven different beam energies, we define seven more filters like the following:

\begin{lstlisting}
nt/cuts $11 e_lep>44.0.and.e_lep<44.5
nt/cuts $12 e_lep>44.5.and.e_lep<45.0
\end{lstlisting}

Using those, we can filter the data for muons (\texttt{\$2}), positive or
negative angle (\texttt{cos\_thet<0.} or \texttt{cos\_thet>0}) and for the energy (\texttt{\$11}). Printing this as
a histogram, we use the following code:

\begin{lstlisting}
nt/plot daten1.cos_thet $2.and.cos_thet<0..and.$11
pict/print afb-muons-daten1-negative-energy1.ps
nt/plot daten1.cos_thet $2.and.cos_thet>0..and.cos_thet<2..and.$11
pict/print afb-muons-daten1-positive-energy1.ps
\end{lstlisting}

We have also supplied the additional criterion for sensible angles
(\texttt{cos\_thet<2.}) because undefined angles have a numerical value way
greater than two.

From the exported diagrams (not included in this report) we extract the number
of events with $\cos(\theta) > 0$, which we call $N_+$, and the events with
$\cos(\theta) < 0$, which we call $N_-$. The asymmetry is then simply
\[
    A_\text{FB} = \frac{N_+ - N_-}{N_+ + N_-} \,.
\]

Our analysis to this point is based on the tree level formalism. Higher order
corrections are needed in every QFT for more accurate result. Here we are given
the combined effect of all those corrections as a table of shift for
$A_\text{FB}$. For each beam energy, we add the correction and obtain a final
value for $A_\text{FB}$. The resulting asymmetry for the different beam
energies is shown in Figure~\ref{fig:plot-afb}. Error estimation is done by
assuming an error of $\sqrt{N}$ for all the counts and using Gaussian error
propagation for the final result.

\begin{figure}
    \centering
    \includegraphics{plot-afb}
    \caption{%
        Forward--backward asymmetry in the muon events. Shown are both
        uncorrected and corrected values for $A_\text{FB}$. Both values have
        the same error, therefore we only show the error bar for the corrected
        values.
    }
    \label{fig:plot-afb}
\end{figure}

The figure also includes the theoretical expectation that we have computed in
the exercises in Section~\ref{sec:exercises-asymmetry}. We have re-computed the
expectation value with the physical value of $\sin(\theta_\text w)^2$ for the
various beam energies used. Our results do not imply this exact trend (i.e.\
almost constant) of the asymmetry. However, as the errors are quite large, our
measurements are still consistent with it.

\section{Detection efficiency}
\label{sec:detection-efficiency}

By choosing the cuts in a particular way, we make a compromise between
detection efficiency and underground. Choosing a tight cut will discard events
that should have been counted. This will lead to a loss of a certain fractions
of events. This is not directly a problem as we can just compensate by this
loss factor. However, our statistical errors will grow as we have less
statistics. A loose cut will water the sorting with underground events. Say we
want to filter out electrons but our cuts are too loose. Then some tauon events
might slip into the electrons category.

Both types of errors, the false-negatives and the false-positives, can be
handled using a detection matrix~$\mat D$ and Monte Carlo datasets.
The Monte Carlo datasets are purely of one decay channel. Therefore we know
exactly that we only have, say, electrons. Applying our cuts to the Monte Carlo
electrons, we will see how many are actually detected as electrons. This is our
efficiency. Then we take the other three kinds (muons, tauons, hadrons) of the
Monte Carlo datasets and apply the electron cuts to it. Ideally, we should not
get any events. The ratio of other events that we falsely identify as electrons
is the underground.

Using a linear model for this, we need a mapping from the actual events vector
$\vec A$ (in electron-muon-tauon-hadrons space, $\N^4$) to the identified events
vector $\vec I$ (same space). The detection matrix is then defined via $\vec I
= \mat D \vec A$. In order to find the sixteen matrix elements, we apply a
vector with Monte Carlo electrons.

% TODO Explain efficiency of electrons is wrong due to cut in angle, we
% introduce the t-channel back with the method that we have used here.

\subsection{Determining matrix elements}

In order to do this with \textsc{paw}, we define our final cuts for electrons,
muons, tauons and hadrons:

\begin{lstlisting}
nt/cuts $1 ncharged<4.and.e_ecal>60.and.cos_thet<.5.and.cos_thet>-0.9
nt/cuts $2 pcharged>75.and.ncharged<4.and.e_ecal<20.and.cos_thet<.9.and.cos_thet>-0.9
nt/cuts $3 pcharged<75.and.ncharged<7.and.e_ecal<75
nt/cuts $4 ncharged>7
\end{lstlisting}

We need to count the number of events that matched a given cut. Creating a
histogram with respect to an arbitrary characteristic will give us this number
as a side effect. The following generates a histogram with electron data and
the electron filter:

\begin{lstlisting}
nt/plot electrons.ncharged $1
pict/print matrix-electrons-with-electron-filter.ps
\end{lstlisting}

And this generates a histogram with muon data and the same filter:

\begin{lstlisting}
nt/plot muons.ncharged $1
pict/print matrix-muons-with-electron-filter.ps
\end{lstlisting}

Similar expressions are needed for the other matrix element, in total we need
16 of those counting histograms. The resulting histograms are shown in
Figure~\ref{fig:paw-matrix-electrons}. Squint at the row \enquote{Entries} in
the legend, this is the interesting number.

For the electrons, the input vector is $\vec A = (94381, 0, 0,
0)^\mathrm T$. Then we look at the output and find $\vec I = (20474, 1, 1013,
0)^\mathrm T$. From this, we can construct the first row in the matrix. Using
the other filters, we can construct the whole matrix. Figure~\ref{fig:matrix/1}
shows the matrix. It can be seen that it is mostly diagonal, just as we want it
to be. The detection efficiency for the electrons is not very great. This comes
from the severe cutting in $\cos(\theta) < 0.5$ which discards a lot of events.

%\begin{figure}
%    \centering
%    \begin{subfigure}[t]{0.48\linewidth}
%        \centering
%        %\includegraphics[width=\linewidth]{mpl-normalized_matrix}
%        \caption{%
%            Detection matrix. Left-multiply with a vector which contains actual
%            event numbers to get event numbers identified by our cuts.
%        }
%        \label{fig:matrix/1}
%    \end{subfigure}
%    \hfill
%    \begin{subfigure}[t]{0.48\linewidth}
%        \centering
%        %\includegraphics[width=\linewidth]{mpl-inverted_matrix}
%        \caption{%
%            Inverse matrix. Left-multiply with a vector containing our
%            measurements to get actual event numbers.
%        }
%        \label{fig:matrix/2}
%    \end{subfigure}
%    \caption{%
%        Normalized conversion matrices between detected and actual event types.
%    }
%    \label{fig:matrix}
%\end{figure}

\begin{table}
    \centering
    \begin{tabular}{lSSSS}
        \toprule
        & \multicolumn{4}{c}{Acceptance rate / \si{\percent}} \\
        \cmidrule(l){2-5}
        {Detected as}
        & {Electrons}
        & {Muons}
        & {Taus}
        & {Hadrons} \\
        \midrule
        %< for row in matrix >%
        << ' & '.join(row) >> \\
        %< endfor >%
        \bottomrule
    \end{tabular}
    \caption{%
        The detection matrix $\mat D$. Although it is displayed in a table, it is meant
        as a matrix which can be right-multiplied with an actual events
        vector $\vec A$. The resulting vector will be the vector of identified
        events $\vec I$ of our cuts. The matrix is mostly diagonal, the low
        number for electron--electron is due to our mistake in angular
        restriction (see text).
    }
    \label{tab:matrix}
\end{table}

\begin{table}
    \centering
    \begin{tabular}{lllll}
        \toprule
        & \multicolumn{4}{c}{Correction factor} \\
        \cmidrule(l){2-5}
        {Actually are}
        & {Electrons}
        & {Muons}
        & {Taus}
        & {Hadrons} \\
        \midrule
        %< for row in inverted >%
        << ' & '.join(row) >> \\
        %< endfor >%
        \bottomrule
    \end{tabular}
    \caption{%
        The inverted detection matrix $\mat D\inv$.
    }
    \label{tab:inverted}
\end{table}



\subsection{Inverting the matrix}

In order to use this detection matrix~$\mat E$ as a correction, we need to
invert the matrix. As it is almost diagonal, this will be numerically stable.
The inverted matrix is visualized in Figure~\ref{fig:matrix/2}.

% TODO Error calculation.

\section{Partial cross sections}

\subsection{Counts}

In order to compute cross sections, we need count rates. We have filtered the
dataset with our cuts and an energy selection. For instance the following
snippet we use the muon filter (\texttt{\$2}) with the third beam energy
(\texttt{\$13}):

\begin{lstlisting}
nt/plot daten1.ncharged $2.and.$13
pict/print filtered-daten1-as-muon-energy3.ps
\end{lstlisting}

The full code listing can be found in Section~\ref{data-cuts.kumac}. We look at
the generated histograms and extract the number of events from each histogram.
The results are collected in Table~\ref{tab:counts}. Not shown is the error
which we assume to be $\sqrt{N}$ as this is a counting experiment.

\begin{table}
    \centering
    \begin{tabular}{SSSSS}
        \toprule
        & \multicolumn{4}{c}{Raw count} \\
        \cmidrule(l){2-5}
        {$\sqrt s / \si{\giga\electronvolt}$}
        & {Electrons}
        & {Muons}
        & {Taus}
        & {Hadrons} \\
        \midrule
        %< for row in counts_table >%
        << ' & '.join(row) >> \\
        %< endfor >%
        \bottomrule
    \end{tabular}
    \caption{%
        Raw counts for the four decay types and seven beam energies.
    }
    \label{tab:counts}
\end{table}

Those counts are just the counts which are left after applying the cuts. As
argued in regarding the detection efficiency (c.f.\
Section~\ref{sec:detection-efficiency}), those counts include some number of
false-positives (underground) and false-negatives (inefficiency). Therefore we
need to correct for that with the inverse matrix derived above.

Taking the four counts at each beam energy as a \enquote{identified events}
vector $\vec I$, we can use $\mat D\inv$ to give us the \enquote{actual events}
vector $\vec A$. We do this for each of the seven beam energies and obtain the
corrected counts. Those are shown in Table~\ref{tab:corrected-counts}.

\begin{table}
    \centering
    \begin{tabular}{SSSSS}
        \toprule
        & \multicolumn{4}{c}{Corrected count} \\
        \cmidrule(l){2-5}
        {$\sqrt s / \si{\giga\electronvolt}$}
        & {Electrons}
        & {Muons}
        & {Taus}
        & {Hadrons} \\
        \midrule
        %< for row in corrected_counts_table ->%
        << ' & '.join(row) >> \\
        %< endfor ->%
        \bottomrule
    \end{tabular}
    \caption{%
        Corrected counts for the four decay types and seven beam energies.
    }
    \label{tab:corrected-counts}
\end{table}

\subsection{Incorporating the luminosity}

We want to compute the partial cross sections, those are the cross sections of
the individual decay channels. For this we just need to take the number of
counts in each channel and divide by the integrated luminosity. Therefore we
have
\[
    \sigma_i = \frac{N_i}{\int \dif t \, \mathcal L} \,.
\]

Table~\ref{tab:luminosities} lists the integrated luminosities for our dataset.

\begin{table}
    \centering
    \begin{tabular}{SS}
        \toprule
        {$\sqrt s / \si{\giga\electronvolt}$}
        & {$\int \dif t \, \mathcal L / \si{\per\nano\barn}$} \\
        \midrule
        %< for row in luminosities_table >%
        << ' & '.join(row) >> \\
        %< endfor >%
        \bottomrule
    \end{tabular}
    \caption{%
        Integrated luminosities $\int \dif t \, \mathcal L$ for the seven beam
        energies. The values are taken from the experiment description, the
        error is the total error (combined statistical and systematic error).
    }
    \label{tab:luminosities}
\end{table}

\begin{table}
    \centering
    \begin{tabular}{SSSSS}
        \toprule
        & \multicolumn{4}{c}{$\sigma_i / \si{\nano\barn}$} \\
        \cmidrule(l){2-5}
        {$\sqrt s / \si{\giga\electronvolt}$}
        & {Electrons}
        & {Muons}
        & {Taus}
        & {Hadrons} \\
        \midrule
        %< for row in cross_sections_table >%
        << ' & '.join(row) >> \\
        %< endfor >%
        \bottomrule
    \end{tabular}
    \caption{%
        Cross sections for the four decay types and seven beam energies.
    }
    \label{tab:cross-sections}
\end{table}

\begin{figure}
    \centering
    \includegraphics{cross-sections}
    \caption{%
        Partial cross sections for each type of final state. One can see that
        the leptonic cross sections are all similar, as expected. The hadronic
        cross section has to be $N_\text f N_\text c = 5 \cdot 3 = 15$ larger
        than the one in the single leptonic channels.
    }
    \label{fig:cross-sections}
\end{figure}

\input{../Snippets/cross-sections}

\section{Decay widths}

\begin{table}
    \centering
    \begin{tabular}{lSS}
        \toprule
        Type
        & {$\MZ / \si{\giga\electronvolt}$}
        & {$\Gamma_i / \si{\giga\electronvolt}$} \\
        \midrule
        %< for row in lorentz_fits_table >%
        << ' & '.join(row) >> \\
        %< endfor >%
        \bottomrule
    \end{tabular}
    \caption{%
        Fit parameters of the Lorentzian curves used in
        Figure~\ref{fig:cross-sections} for the partial cross sections.
    }
    \label{tab:lorentz-fits}
\end{table}

%< if True >%
\begin{appendix}

    \chapter{PAW Histograms}

    \section{Monte Carlo data}

    \input{../Snippets/paw-pcharged}

    \input{../Snippets/paw-e_ecal}

    \input{../Snippets/paw-e_hcal}
    
    \input{../Snippets/matrix-electrons}

    \chapter{PAW scripts}

    \section{main.kumac}
    \label{main.kumac}

    \lstinputlisting{../Listings/main.kumac}

    \section{cuts.kumac}
    \label{cuts.kumac}

    \lstinputlisting{../Listings/cuts.kumac}

    \section{elep-hist.kumac}
    \label{elep-hist.kumac}

    \lstinputlisting{../Listings/elep-hist.kumac}

    \section{angle.kumac}
    \label{angle.kumac}

    \lstinputlisting{../Listings/angle.kumac}

    \section{afb.kumac}
    \label{afb.kumac}

    \lstinputlisting{../Listings/afb.kumac}

    \section{raw-histograms.kumac}
    \label{raw-histograms.kumac}

    \lstinputlisting{../Listings/raw-histograms.kumac}

    \section{matrix.kumac}
    \label{matrix.kumac}

    \lstinputlisting{../Listings/matrix.kumac}

    \section{data-cuts.kumac}
    \label{data-cuts.kumac}

    \lstinputlisting{../Listings/data-cuts.kumac}

\end{appendix}
%< endif >%

\end{document}

% vim: spell spelllang=en_us tw=79<|MERGE_RESOLUTION|>--- conflicted
+++ resolved
@@ -142,31 +142,6 @@
 tracks can be observed.
 
 \begin{table}[htbp]
-<<<<<<< HEAD
-        \centering
-        \begin{tabular}{c|c|c}
-                decay channel & probability & charged tracks \\
-                \hline
-                $\piup^-\piup^0\nuup_\tauup$ & \SI{24.0 +- 0.6}{\percent} & 1
-                \\
-                $\mathrm e^- \bar\nuup_\mathrm{e}\nuup_\tauup$ & \SI{17.9 +-
-        0.3} \percent & 1 \\
-                $\muup^- \bar\nuup_\muup\nuup_\tauup$ & \SI{17.6 +- 0.3}
-                \percent & 1 \\
-                $\piup^-\nuup_\tauup$ & \SI{11.6 +- 0.4}{\percent} & 1 \\
-                $\piup^-\piup^-\piup^+\nuup_\tauup$ & \SI{5.6 +- 0.7}
-                {\percent} & 3 \\
-                $\piup^-\piup^-\piup^+\piup^0\nuup_\tauup$ & \SI{4.4 +- 1.6} &
-                3 \\
-                $\piup^-\piup^0\piup^0\piup^0\nuup_\tauup$ & \SI{3.0 +- 2.7} &
-                1
-        \end{tabular}
-        \caption{%
-                Most likely decay channels of a $\tauup^-$ according to the
-                manual. 
-        }
-        \label{tab:tau_decay}
-=======
     \centering
     \begin{tabular}{lSc}
         \toprule
@@ -182,10 +157,9 @@
         \bottomrule
     \end{tabular}
     \caption{%
-        Most likely decay channels of a $\tauup^-$. %TODO cite
+        Most likely decay channels of a $\tauup^-$ according to the manual. 
     }
     \label{tab:tauon_decay}
->>>>>>> 7c809d3b
 \end{table}
 
 The muons are lighter than the taus, so they won't decay fast. Hence there
