\documentclass[11pt, english, fleqn, DIV=15, headinclude, BCOR=2cm]{scrreprt}

\usepackage[
    color,
    bibatend,
]{../../header}

\graphicspath{{./}{../Figures/}}

\newcommand\MZ{M_{\mathrm Z^0}}
\newcommand\electron{\mathrm e^-}
\newcommand\positron{\mathrm e^+}

\usepackage{needspace}

\usepackage{mathtools}
\usepackage{listings}

\lstset{
    basicstyle=\small\ttfamily,
}

\hypersetup{
    pdftitle=
}

\usepackage{longtable}
\usepackage{subcaption}

\usepackage[all]{nowidow}

\subject{Lab report}
\title{Positron lifetime in metals and insulators}
\subtitle{Experiment K225 -- Universität Bonn}
\author{%
    Martin Ueding \\
    \small{\href{mailto:mu@martin-ueding.de}{mu@martin-ueding.de}}
    \and
    Lino Lemmer \\
    \small{\href{mailto:l2@uni-bonn.de}{l2@uni-bonn.de}}
}

\date{\daterange{2016-03-24}{2016-03-25}}

\publishers{Tutor: Martin Urban}

\begin{document}

\maketitle

\begin{abstract}
\end{abstract}

\tableofcontents

\chapter*{Permission to upload}

I, Martin Ueding, would like to scan and upload this lab report with your
corrections to my website \href{http://martin-ueding.de}{martin-ueding.de}.
There, the original lab report as well as the reviewed one will be licensed
under the “\href{http://creativecommons.org/licenses/by-sa/4.0/}{Creative
Commons Attribution-ShareAlike 4.0 International License}”. Is that okay with
you?

Yes $\Box$ \hspace{2cm} No $\Box$

\chapter{Theory}

\begin{figure}
    \centering
    \includegraphics{scheme-176Lu}
    \caption{%
        Decay scheme of $^{176}\mathrm{Lu}$ into $^{176}\mathrm{Hf}$.
    }
    \label{fig:scheme-176Lu}
\end{figure}

\section{Metals}

\section{Positrons}

\section{Measurement technique}

\chapter{Procedure and Analysis}

\section{Slow circuit setup}

\subsection{LYSO spectrum}

Before adjusting the amplifiers, we have to associate the detected events with
the corresponding transitions. To separate the decay of the ${}^{22}\text{Na}$
from the intrinsic \textsc{lyso} spectrum, we first take the \textsc{lyso}
spectrum of the left and right detectors. In Figure~\ref{fig:lyso} one can
clearly determine the $\SI{596.82}{\kilo\electronvolt}$ cascade decay of the
$6^+$ state of ${}^{176}\text{Hf}$.

\begin{figure}
        \centering
        \begin{subfigure}[c]{.49\linewidth}
                \centering
                \includegraphics{lyso-li}
                \caption{%
                        Left detector.
                }
                \label{fig:lyso-li}
        \end{subfigure}
        \hfill
        \begin{subfigure}[c]{.49\linewidth}
                \centering
                \includegraphics{lyso-re}
                \caption{%
                        Right detector.
                }
                \label{fig:lyso-li}
        \end{subfigure}
        \caption{%
                Intrinsic energy spectrum of the \textsc{lyso} detector.
        }
        \label{fig:lyso}
\end{figure}
        

\subsection{Gain adjust using sodium}

In the sodium spectrum, we expect to see the \SI{511}{\kilo\electronvolt} line
from the annihilation as well as a \SI{1275}{\kilo\electronvolt} line from the
excited neon.

We adjust the gain of the amplifiers such that the sodium spectrum fill the
8192 channels of the MCA\@. The maximum window width of the SCA is not
sufficient to let everything through. Also the upper bound for the SCA is below
the last channel of the MCA\@. Therefore we cannot set the amplifier as high as
we would like to. For the spectrum, we adjust the lower bound such that the
window covers the two lines we are interested.

We check the coincidence of both SCA signals.

\section{Fast circuit setup}

Slow-signal and CFD signal, adjust CFD such that zero-line vanishes.

Look at CFD signals where stop-signal is delayed. We can verify that there is a
\SI{20}{\milli\second} delay between the two.

TAC produces an output.

\section{Time calibration}

SCA coincidence already checked.

TAC+coincidence has very nice overlap.

For a time calibration of our \textsc{mca} we use the coincidence unit as
\textsc{mca}-gate and the \textsc{tac} as input, to take six prompt curves.
Between the measurements another \SI{4}{\nano\second}-delay is interposed. For
the first five prompt curves an acquisition time of about \SI{2}{\minute} is
used.  Together with their fitted Gauss-curves they are shown in
Figure~\ref{fig:prompts_short}. The sixth prompt curve and its fit is shown in
Figure~\ref{fig:prompts_long}. To get a good estimation of the time resolution
the acquisition time is \SI{20}{\minute}.
<<<<<<< HEAD

\begin{figure}
\centering
        \includegraphics{prompts_short}
        \caption{%
                Prompt curves for time calibration. Acquisition time for every
                curve is approximately \SI{2}{\minute}.
        }
        \label{fig:prompts_short}
\end{figure}
        
\begin{figure}
\centering
        \includegraphics{prompts_long}
        \caption{%
                Additional prompt curve for time calibration and time
                resolution estimation. Acquisition time is approximately
                \SI{20}{\minute}.
        }
        \label{fig:prompts_long}
\end{figure}

From the fitted functions we get the mean channel to every delay time. The
results are in Table~\ref{tab:time_gauge_param}. If one plots delay time
against channel number (see Fig.~\ref{fig:time_gauge}) one gets a linear
correlation. Because we don't need absolute time values, just time differences,
only the slope of the fit is of interest for us, which is \SI{<<
time_gauge_slope >>}{\milli\second}.

\begin{table}
        \centering
        \begin{tabular}{SS}
                \toprule
                {delay time/\si{\nano\second}}
                & {mean channel number} \\
                \midrule
                %< for row in time_gauge_param >%
                << ' & '.join(row) >> \\
                %< endfor >%
                \bottomrule
        \end{tabular}
        \caption{%
                Mean channel number of Gauss fit width corresponding delay
                times.
        }
        \label{tab:time_gauge_param}
\end{table}

\begin{figure}
        \centering
        \includegraphics{time_gauge}
        \caption{%
                Time calibration of \textsc{mca}-channels. The error bars for
                the channel number are so small, they hide behind the
                markers.
        }
        \label{fig:time_gauge}
\end{figure}
        

=======

\begin{figure}
\centering
        \includegraphics{prompts_short}
        \caption{%
                Prompt curves for time calibration. Acquisition time for every
                curve is approximately \SI{2}{\minute}.
        }
        \label{fig:prompts_short}
\end{figure}
        
\begin{figure}
\centering
        \includegraphics{prompts_long}
        \caption{%
                Additional prompt curve for time calibration and time
                resolution estimation. Acquisition time is approximately
                \SI{20}{\minute}.
        }
        \label{fig:prompts_long}
\end{figure}

From the fitted functions we get the mean channel to every delay time. The
results are in Table~\ref{tab:time_gauge_param}. If one plots delay time
against channel number (see Fig.~\ref{fig:time_gauge}) one gets a linear
correlation. Because we don't need absolute time values, just time differences,
only the slope of the fit is of interest for us, which is \SI{<<
time_gauge_slope >>}{\milli\second}.

\begin{table}
        \centering
        \begin{tabular}{SS}
                \toprule
                {delay time/\si{\nano\second}}
                & {mean channel number} \\
                \midrule
                %< for row in time_gauge_param >%
                << ' & '.join(row) >> \\
                %< endfor >%
                \bottomrule
        \end{tabular}
        \caption{%
                Mean channel number of Gauss fit width corresponding delay
                times.
        }
        \label{tab:time_gauge_param}
\end{table}

\begin{figure}
        \centering
        \includegraphics{time_gauge}
        \caption{%
                Time calibration of \textsc{mca}-channels. The error bars for
                the channel number are so small, they hide behind the
                markers.
        }
        \label{fig:time_gauge}
\end{figure}
        

>>>>>>> 0cade8c7
The last prompt curve has a standard deviation of \num{<< width_6 >>}. From
this we get $\textsc{fwhm} = \num{<< FWHM_6 >>}$. With the slope of the time
calibration fit we get a resolution of \SI{<< time_resolution >>}{\nano\second}.

\section{Adjusting SCA windows}

Selecting \SI{1275}{\kilo\electronvolt} line on start-side.

Checking SCA coindicence, has nice overlap.

Check TAC+coincidence, has nice overlap.

\section{Indium sample}

\subsection{Vacancy formation enthalpy}

\section{Acrylic glass sample}

\end{document}

% vim: spell spelllang=en_us tw=79<|MERGE_RESOLUTION|>--- conflicted
+++ resolved
@@ -158,7 +158,6 @@
 Figure~\ref{fig:prompts_short}. The sixth prompt curve and its fit is shown in
 Figure~\ref{fig:prompts_long}. To get a good estimation of the time resolution
 the acquisition time is \SI{20}{\minute}.
-<<<<<<< HEAD
 
 \begin{figure}
 \centering
@@ -219,68 +218,6 @@
 \end{figure}
         
 
-=======
-
-\begin{figure}
-\centering
-        \includegraphics{prompts_short}
-        \caption{%
-                Prompt curves for time calibration. Acquisition time for every
-                curve is approximately \SI{2}{\minute}.
-        }
-        \label{fig:prompts_short}
-\end{figure}
-        
-\begin{figure}
-\centering
-        \includegraphics{prompts_long}
-        \caption{%
-                Additional prompt curve for time calibration and time
-                resolution estimation. Acquisition time is approximately
-                \SI{20}{\minute}.
-        }
-        \label{fig:prompts_long}
-\end{figure}
-
-From the fitted functions we get the mean channel to every delay time. The
-results are in Table~\ref{tab:time_gauge_param}. If one plots delay time
-against channel number (see Fig.~\ref{fig:time_gauge}) one gets a linear
-correlation. Because we don't need absolute time values, just time differences,
-only the slope of the fit is of interest for us, which is \SI{<<
-time_gauge_slope >>}{\milli\second}.
-
-\begin{table}
-        \centering
-        \begin{tabular}{SS}
-                \toprule
-                {delay time/\si{\nano\second}}
-                & {mean channel number} \\
-                \midrule
-                %< for row in time_gauge_param >%
-                << ' & '.join(row) >> \\
-                %< endfor >%
-                \bottomrule
-        \end{tabular}
-        \caption{%
-                Mean channel number of Gauss fit width corresponding delay
-                times.
-        }
-        \label{tab:time_gauge_param}
-\end{table}
-
-\begin{figure}
-        \centering
-        \includegraphics{time_gauge}
-        \caption{%
-                Time calibration of \textsc{mca}-channels. The error bars for
-                the channel number are so small, they hide behind the
-                markers.
-        }
-        \label{fig:time_gauge}
-\end{figure}
-        
-
->>>>>>> 0cade8c7
 The last prompt curve has a standard deviation of \num{<< width_6 >>}. From
 this we get $\textsc{fwhm} = \num{<< FWHM_6 >>}$. With the slope of the time
 calibration fit we get a resolution of \SI{<< time_resolution >>}{\nano\second}.
