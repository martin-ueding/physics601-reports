#!/usr/bin/python3
# -*- coding: utf-8 -*-

# Copyright © 2013-2014, 2016 Martin Ueding <dev@martin-ueding.de>
# Licensed under The GNU Public License Version 2 (or later)

import argparse
import json
import os
import random
import re
import sys
import glob

import matplotlib.pyplot as pl
import numpy as np
import scipy.interpolate
import scipy.misc
import scipy.ndimage.filters
import scipy.optimize as op
import scipy.stats
import scipy.special as sp
import mpl_toolkits.mplot3d.axes3d as p3

from unitprint2 import siunitx
import bootstrap

default_figsize = (15.1 / 2.54, 8.3 / 2.54)

TEMP_PATTERN = re.compile('in-(\d+(?:,\d+)?)-(\d+(?:,\d+)?)C\.txt')


def get_temp(filename):
    '''
    Retrieves the temperatures stored in the filename itself.

    :param str filename: Filename or full path
    :returns tuple(str): Tuple with upper and lower temperature.

    >>> get_temp('in-102,5-104,2C.txt')
    (102.5, 104.2)
    >>> get_temp('in-102-104,2C.txt')
    (102.0, 104.2)
    >>> get_temp('in-102,5-104C.txt')
    (102.5, 104.0)
    '''
    basename = os.path.basename(filename)
    m = TEMP_PATTERN.match(basename)
    if m:
        first = float(m.group(1).replace(',', '.'))
        second = float(m.group(2).replace(',', '.'))

        return (first, second)

    return None


def lorentz(x, mean, width, integral):
    return integral/np.pi * (width/2) / ((x - mean)**2 + (width/2)**2)


def gauss(x, mean, sigma, a):
    return a / (np.sqrt(2 * np.pi) * sigma) \
            * np.exp(- (x - mean)**2 / (2 * sigma**2)) 


def lifetime_spectrum(t, mean, width, A_0, A_t, tau_0, tau_t, BG):
    return A_0/(2*tau_0) * np.exp((width**2-2*tau_0*(t-mean))/(2*tau_0**2)) \
            * (sp.erf((width**2+tau_0*mean)/(np.sqrt(2)*width*tau_0)) \
            + sp.erf((tau_0*(t-mean)-width**2)/(np.sqrt(2)*width*tau_0))) \
            + A_t/(2*tau_t) * np.exp((width**2-2*tau_t*(t-mean))/(2*tau_t**2)) \
            * (sp.erf((width**2+tau_t*mean)/(np.sqrt(2)*width*tau_t)) \
            + sp.erf((tau_t*(t-mean)-width**2)/(np.sqrt(2)*width*tau_t))) \
            + BG


def linear(x, a, b):
    return a * x + b

<<<<<<< HEAD

def prepare_for_pgf(filename, lower=0, upper=8000, error=False, show=False):
=======
def prepare_for_pgf(filename,  error=False, show=False):
>>>>>>> 010c708c
    data = np.loadtxt('Data/{}.txt'.format(filename))
    channel = data[:,0]
    counts = data[:,1]

    lower = 0
    upper = 8000
    sieve_factor = 10

    if error:
        np.savetxt('_build/xy/{}.txt'.format(filename), bootstrap.pgfplots_error_band(channel[lower:upper:sieve_factor], counts[lower:upper:sieve_factor], np.sqrt(counts[lower:upper:sieve_factor])))
    else:
        np.savetxt('_build/xy/{}.txt'.format(filename), np.column_stack([channel[lower:upper:sieve_factor], counts[lower:upper:sieve_factor]]))

    if show:
        pl.plot(channel, counts, linestyle="none", marker="o")
        pl.show()
        pl.clf()


def prepare_files(T):
    prepare_for_pgf('lyso-li', error=True, show=False)
    prepare_for_pgf('lyso-re', error=True, show=False)
    prepare_for_pgf('na-li', error=True, show=False)
    prepare_for_pgf('na-re', error=True, show=False)
    prepare_for_pgf('na-511-re', show=False)
    prepare_for_pgf('na-511-li', show=False)
    prepare_for_pgf('na-1275-li', show=False)


def job_colors():
    colors = [(55,126,184), (152,78,163), (77,175,74), (228,26,28)]

    with open('_build/colors.tex', 'w') as f:
        for name, color in zip(names, colors):
            f.write(r'\definecolor{{{}s}}{{rgb}}{{{},{},{}}}'.format(name, *[x/255 for x in color]) + '\n')

<<<<<<< HEAD
=======
def lifetime(T):
    slope = time_gauge(T)
    lifetime_spectra(T, slope)
>>>>>>> 010c708c

def time_gauge(T, show_gauss=False, show_lin=False):
    time = []
    channel_val = []
    channel_err = []

    # go through all six prompt-files
    for i in range(1,7):
        time_raw = np.loadtxt('Data/prompt-{}.txt'.format(i))
        channel = time_raw[:,0]
        counts = time_raw[:,1]
        if i==1:
            counts_tot = counts
        elif i<6:
            counts_tot += counts
        
         # bootstrap:
         # - draw new counts from gaussian distribution with width of 'sqrt(N)'
         # - fit gaussian distribution to drawn data
         # - add mean to array
        mean = []
        width = []
        amplitude = []
        for a in range(2):
            boot_counts = redraw_count(counts)
            popt, pconv = op.curve_fit(gauss, channel, boot_counts, p0=[400+i*600, 200, 100])
            mean.append(popt[0])
            width.append(popt[1])
            amplitude.append(popt[2])

        # find average and standard deviation in arrays
        mean_val, mean_err = bootstrap.average_and_std_arrays(mean)
        width_val, width_err = bootstrap.average_and_std_arrays(width)
        amplitude_val, amplitude_err = bootstrap.average_and_std_arrays(amplitude)

        # create files for prompt curve fits
        x = np.linspace(mean_val-200, mean_val+200, 100)
        y = gauss(x, mean_val, width_val, amplitude_val)

        np.savetxt('_build/xy/prompt-{}-fit.txt'.format(i), np.column_stack([x, y]))

        # write result into new channel arrays
        channel_val.append(mean_val)
        channel_err.append(mean_err)

        # write real time for gauging
        time.append((i-1)*4)

    # write files for prompt curve plotting
    np.savetxt('_build/xy/prompts-short.txt', bootstrap.pgfplots_error_band(channel[500:3500], counts_tot[500:3500], np.sqrt(counts_tot[500:3500])))
    np.savetxt('_build/xy/prompts-long.txt', bootstrap.pgfplots_error_band(channel[3600:4200], counts[3600:4200], np.sqrt(counts[3600:4200])))

    # convert lists to arrays
    channel_val = np.array(channel_val)
    channel_err = np.array(channel_err)
    time = np.array(time)

    T['time_gauge_param'] = list(zip(*[
        map(str, time),
        siunitx(channel_val, channel_err)
    ]))

    # linear fit with delete-1-jackknife
    slope = []
    intercept = []
    for i in range(len(channel_val)):
        channel_jackknife = np.delete(channel_val, i)
        time_jackknife = np.delete(time, i)
        
        popt, pconv = op.curve_fit(linear, channel_jackknife, time_jackknife)
        
        slope.append(popt[0])
        intercept.append(popt[1])

        if show_lin:
            x = np.linspace(0, 4000, 1000)
            y = linear(x, *popt)
            pl.plot(channel_val, time, linestyle="none", marker="o")
            pl.plot(x, y)
            pl.show()
            pl.clf()

    slope_val, slope_err = bootstrap.average_and_std_arrays(slope)
    intercept_val, intercept_err = bootstrap.average_and_std_arrays(intercept)

    # files for fit and plot of time gauge 
    x = np.linspace(750, 4000, 100)
    y = linear(x, slope_val, intercept_val)

    np.savetxt('_build/xy/time_gauge_plot.txt', np.column_stack([channel_val,time , channel_err]))
    np.savetxt('_build/xy/time_gauge_fit.txt', np.column_stack([x,y]))
        

    T['time_gauge_slope'] = siunitx(slope_val*1e3, slope_err*1e3)
    T['time_gauge_intercept'] = siunitx(intercept_val, intercept_err)

    # time resolution

    T['width_6'] = siunitx(width_val , width_err)
    FWHM_val = 2*np.sqrt(2*np.log(2)) * width_val 
    FWHM_err = 2*np.sqrt(2*np.log(2)) * width_err 
    T['FWHM_6'] = siunitx(FWHM_val , FWHM_err)
    
    time_res = FWHM_val * slope_val
    time_res_err = np.sqrt((FWHM_val * slope_err)**2 + (FWHM_err * slope_val)**2)
    T['time_resolution'] = siunitx(time_res , time_res_err)
    return slope_val

<<<<<<< HEAD

def lifetime_spectra(T):
=======
def lifetime_spectra(T, slope_val):
>>>>>>> 010c708c
    files = glob.glob('Data/in-*.txt')

    all_life = []

    temps_val = []
    temps_err = []
    life = []
    for file_ in sorted(files):
        print('Working on lifetime spectrum', file_)
        temp_lower, temp_upper = get_temp(file_)
        temp_mean = (temp_lower + temp_upper)/2
        temp_err = temp_upper - temp_mean
        temps_val.append(temp_mean)
        temps_err.append(temp_err)

        data = np.loadtxt(file_)
        channel = data[:,0]
        time = slope_val * channel
        counts = data[:,1]


        results = []
        life_mean = []
        for a in range(25):
            boot_counts = redraw_count(counts)
            popt, pconv = op.curve_fit(lifetime_spectrum, time, boot_counts, p0=[10.5, 0.3, 210, 190, 0.07, 0.8, 0])
            results.append(popt)
            life_mean.append((popt[2]*popt[4] + popt[3]*popt[5]) / (popt[2] + popt[3]))

        all_life.append(life_mean)

        popt_val, popt_err = bootstrap.average_and_std_arrays(results)
        life_mean_val, life_mean_err = bootstrap.average_and_std_arrays(life_mean)
        life.append(life_mean_val)
        
        mean_val, width_val, A_0_val, A_t_val, tau_0_val, tau_t_val, BG_val = popt_val
        mean_err, width_err, A_0_err, A_t_err, tau_0_err, tau_t_err, BG_err = popt_err


    popt_dist = []
    y_dist =[]
    x = np.linspace(np.min(temps_val), np.max(temps_val), 200)
    life_val, life_err = bootstrap.average_and_std_arrays(np.array(all_life).T)
    for temp_life in zip(*all_life):
        temps_boot = redraw(temps_val, temps_err)
        leave_out = random.randint(0, len(temps_boot) - 1)
        np.delete = lambda x, y: x
        temps_fit = np.delete(temps_boot, leave_out)
        life_val_fit = np.delete(temp_life, leave_out)
        life_err_fit = np.delete(life_err, leave_out)

        p0 = [16, -70, 0.32 ,1e4]
        popt, pconv = op.curve_fit(s_curve, temps_fit, life_val_fit,
                                   sigma=life_err_fit, p0=p0)
        print(popt)
        popt_dist.append(popt)
        y = s_curve(x, *popt)
        y_dist.append(y)

    y_val, y_err = bootstrap.average_and_std_arrays(y_dist)


    pl.errorbar(temps_val, life, yerr=temps_err, linestyle="none", marker="o")
    pl.plot(x, y_val)
    pl.plot(x, y_val+y_err)
    pl.plot(x, y_val-y_err)
    pl.show()
    pl.clf()







def s_curve(T, sigma_S, H_t, tau_t, tau_f):
    assert not isinstance(T, list), "x-value input in fit must be np.array."
    sigma_S_exp = sigma_S * np.exp(- H_t/T)
    return tau_f * (1 + sigma_S_exp * tau_t) / (1 + sigma_S_exp * tau_f)



def redraw_count(a):
    '''
    Takes a ``np.array`` with counts and re-draws the counts from the implicit
    Gaussian distribution with width ``sqrt(N)``.
    '''
    out = [random.gauss(x, np.sqrt(x)) for x in a]
    return np.array(out).reshape(a.shape)


def redraw(X_val, X_err):
    val_boot = [random.gauss(val, err) for val, err in zip(X_val, X_err)]
    return np.array(val_boot)


def test_keys(T):
    '''
    Testet das dict auf Schlüssel mit Bindestrichen.
    '''
    dash_keys = []
    for key in T:
        if '-' in key:
            dash_keys.append(key)

    if len(dash_keys) > 0:
        print()
        print('**************************************************************')
        print('* Es dürfen keine Bindestriche in den Schlüsseln für T sein! *')
        print('**************************************************************')
        print()
        print('Folgende Schlüssel enthalten Bindestriche:')
        for dash_key in dash_keys:
            print('-', dash_key)
        print()
        sys.exit(100)


def main():
    T = {}

    parser = argparse.ArgumentParser()
    parser.add_argument('--show', action='store_true')
    options = parser.parse_args()

    prepare_files(T)
    lifetime(T)

    test_keys(T)
    with open('_build/template.js', 'w') as f:
        json.dump(dict(T), f, indent=4, sort_keys=True)


if __name__ == "__main__":
    main()<|MERGE_RESOLUTION|>--- conflicted
+++ resolved
@@ -77,12 +77,8 @@
 def linear(x, a, b):
     return a * x + b
 
-<<<<<<< HEAD
-
-def prepare_for_pgf(filename, lower=0, upper=8000, error=False, show=False):
-=======
+
 def prepare_for_pgf(filename,  error=False, show=False):
->>>>>>> 010c708c
     data = np.loadtxt('Data/{}.txt'.format(filename))
     channel = data[:,0]
     counts = data[:,1]
@@ -119,12 +115,11 @@
         for name, color in zip(names, colors):
             f.write(r'\definecolor{{{}s}}{{rgb}}{{{},{},{}}}'.format(name, *[x/255 for x in color]) + '\n')
 
-<<<<<<< HEAD
-=======
+
 def lifetime(T):
     slope = time_gauge(T)
     lifetime_spectra(T, slope)
->>>>>>> 010c708c
+
 
 def time_gauge(T, show_gauss=False, show_lin=False):
     time = []
@@ -233,12 +228,8 @@
     T['time_resolution'] = siunitx(time_res , time_res_err)
     return slope_val
 
-<<<<<<< HEAD
-
-def lifetime_spectra(T):
-=======
+
 def lifetime_spectra(T, slope_val):
->>>>>>> 010c708c
     files = glob.glob('Data/in-*.txt')
 
     all_life = []
